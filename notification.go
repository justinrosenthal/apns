package apns

import (
	"bytes"
	"encoding/binary"
	"encoding/hex"
	"encoding/json"
	"errors"
	"fmt"
	"time"
)

const (
	PriorityImmediate     = 10
	PriorityPowerConserve = 5
)

const (
	commandID = 2

	// Items IDs
	deviceTokenItemID            = 1
	payloadItemID                = 2
	notificationIdentifierItemID = 3
	expirationDateItemID         = 4
	priorityItemID               = 5

	// Item lengths
	deviceTokenItemLength            = 32
	notificationIdentifierItemLength = 4
	expirationDateItemLength         = 4
	priorityItemLength               = 1
)

type NotificationResult struct {
	Notif Notification
	Err   Error
}

type Alert struct {
	// Do not add fields without updating the implementation of isZero.
	Body         string   `json:"body,omitempty"`
	Title        string   `json:"title,omitempty"`
	Action       string   `json:"action,omitempty"`
	LocKey       string   `json:"loc-key,omitempty"`
	LocArgs      []string `json:"loc-args,omitempty"`
	ActionLocKey string   `json:"action-loc-key,omitempty"`
	LaunchImage  string   `json:"launch-image,omitempty"`
}

func (a *Alert) isZero() bool {
	return len(a.Body) == 0 && len(a.LocKey) == 0 && len(a.LocArgs) == 0 && len(a.ActionLocKey) == 0 && len(a.LaunchImage) == 0
}

type APS struct {
<<<<<<< HEAD
	Alert            Alert    `json:"alert,omitempty"`
	Badge            *int     `json:"badge,omitempty"`
	Sound            string   `json:"sound,omitempty"`
	ContentAvailable int      `json:"content-available,omitempty"`
	URLArgs          []string `json:"url-args,omitempty"`
=======
	Alert            Alert
	Badge            *int // 0 to clear notifications, nil to leave as is.
	Sound            string
	ContentAvailable int
	Category         string // requires iOS 8+
}

func (aps APS) MarshalJSON() ([]byte, error) {
	data := make(map[string]interface{})

	if !aps.Alert.isZero() {
		data["alert"] = aps.Alert
	}
	if aps.Badge != nil {
		data["badge"] = aps.Badge
	}
	if aps.Sound != "" {
		data["sound"] = aps.Sound
	}
	if aps.ContentAvailable != 0 {
		data["content-available"] = aps.ContentAvailable
	}
	if aps.Category != "" {
		data["category"] = aps.Category
	}

	return json.Marshal(data)
>>>>>>> 15f1ca05
}

type Payload struct {
	APS APS
	// MDM for mobile device management
	MDM          string
	customValues map[string]interface{}
}

func (p *Payload) MarshalJSON() ([]byte, error) {
	p.customValues["aps"] = p.APS

	return json.Marshal(p.customValues)
}

func (p *Payload) SetCustomValue(key string, value interface{}) error {
	if key == "aps" {
		return errors.New("cannot assign a custom APS value in payload")
	}

	p.customValues[key] = value

	return nil
}

type Notification struct {
	ID          string
	DeviceToken string
	Identifier  uint32
	Expiration  *time.Time
	Priority    int
	Payload     *Payload
}

func NewNotification() Notification {
	return Notification{Payload: NewPayload()}
}

func NewPayload() *Payload {
	return &Payload{customValues: map[string]interface{}{}}
}

<<<<<<< HEAD
func (p *Payload) SetCustomValue(key string, value interface{}) error {
	if key == "aps" {
		return errors.New("cannot assign a custom APS value in payload")
	}

	p.customValues[key] = value

	return nil
}

func (p *Payload) MarshalJSON() ([]byte, error) {
	if len(p.MDM) != 0 {
		p.customValues["mdm"] = p.MDM
	} else {
		p.customValues["aps"] = p.APS
	}

	return json.Marshal(p.customValues)
}

=======
>>>>>>> 15f1ca05
func (n Notification) ToBinary() ([]byte, error) {
	b := []byte{}

	binTok, err := hex.DecodeString(n.DeviceToken)
	if err != nil {
		return b, fmt.Errorf("convert token to hex error: %s", err)
	}

	j, _ := json.Marshal(n.Payload)

	buf := bytes.NewBuffer(b)

	// Token
	binary.Write(buf, binary.BigEndian, uint8(deviceTokenItemID))
	binary.Write(buf, binary.BigEndian, uint16(deviceTokenItemLength))
	binary.Write(buf, binary.BigEndian, binTok)

	// Payload
	binary.Write(buf, binary.BigEndian, uint8(payloadItemID))
	binary.Write(buf, binary.BigEndian, uint16(len(j)))
	binary.Write(buf, binary.BigEndian, j)

	// Identifier
	binary.Write(buf, binary.BigEndian, uint8(notificationIdentifierItemID))
	binary.Write(buf, binary.BigEndian, uint16(notificationIdentifierItemLength))
	binary.Write(buf, binary.BigEndian, uint32(n.Identifier))

	// Expiry
	binary.Write(buf, binary.BigEndian, uint8(expirationDateItemID))
	binary.Write(buf, binary.BigEndian, uint16(expirationDateItemLength))
	if n.Expiration == nil {
		binary.Write(buf, binary.BigEndian, uint32(0))
	} else {
		binary.Write(buf, binary.BigEndian, uint32(n.Expiration.Unix()))
	}

	// Priority
	binary.Write(buf, binary.BigEndian, uint8(priorityItemID))
	binary.Write(buf, binary.BigEndian, uint16(priorityItemLength))
	binary.Write(buf, binary.BigEndian, uint8(n.Priority))

	framebuf := bytes.NewBuffer([]byte{})
	binary.Write(framebuf, binary.BigEndian, uint8(commandID))
	binary.Write(framebuf, binary.BigEndian, uint32(buf.Len()))
	binary.Write(framebuf, binary.BigEndian, buf.Bytes())

	return framebuf.Bytes(), nil
}<|MERGE_RESOLUTION|>--- conflicted
+++ resolved
@@ -53,17 +53,11 @@
 }
 
 type APS struct {
-<<<<<<< HEAD
-	Alert            Alert    `json:"alert,omitempty"`
-	Badge            *int     `json:"badge,omitempty"`
-	Sound            string   `json:"sound,omitempty"`
-	ContentAvailable int      `json:"content-available,omitempty"`
-	URLArgs          []string `json:"url-args,omitempty"`
-=======
 	Alert            Alert
 	Badge            *int // 0 to clear notifications, nil to leave as is.
 	Sound            string
 	ContentAvailable int
+	URLArgs          []string
 	Category         string // requires iOS 8+
 }
 
@@ -85,9 +79,11 @@
 	if aps.Category != "" {
 		data["category"] = aps.Category
 	}
+	if aps.URLArgs != nil && len(aps.URLArgs) != 0 {
+		data["url-args"] = aps.URLArgs
+	}
 
 	return json.Marshal(data)
->>>>>>> 15f1ca05
 }
 
 type Payload struct {
@@ -98,7 +94,11 @@
 }
 
 func (p *Payload) MarshalJSON() ([]byte, error) {
-	p.customValues["aps"] = p.APS
+	if len(p.MDM) != 0 {
+		p.customValues["mdm"] = p.MDM
+	} else {
+		p.customValues["aps"] = p.APS
+	}
 
 	return json.Marshal(p.customValues)
 }
@@ -130,29 +130,6 @@
 	return &Payload{customValues: map[string]interface{}{}}
 }
 
-<<<<<<< HEAD
-func (p *Payload) SetCustomValue(key string, value interface{}) error {
-	if key == "aps" {
-		return errors.New("cannot assign a custom APS value in payload")
-	}
-
-	p.customValues[key] = value
-
-	return nil
-}
-
-func (p *Payload) MarshalJSON() ([]byte, error) {
-	if len(p.MDM) != 0 {
-		p.customValues["mdm"] = p.MDM
-	} else {
-		p.customValues["aps"] = p.APS
-	}
-
-	return json.Marshal(p.customValues)
-}
-
-=======
->>>>>>> 15f1ca05
 func (n Notification) ToBinary() ([]byte, error) {
 	b := []byte{}
 
